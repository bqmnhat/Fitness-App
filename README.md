<<<<<<< HEAD
## Getting Started with Flutter

A few resources to get you started if this is your first Flutter project:

- [Lab: Write your first Flutter app](https://flutter.dev/docs/get-started/codelab)
- [Cookbook: Useful Flutter samples](https://flutter.dev/docs/cookbook)

For help getting started with Flutter, view the
[online documentation](https://flutter.dev/docs), which offers tutorials,
samples, guidance on mobile development, and a full API reference.
=======
>>>>>>> aaf944eb
<|MERGE_RESOLUTION|>--- conflicted
+++ resolved
@@ -1,4 +1,9 @@
-<<<<<<< HEAD
+# google\_ml\_kit example app
+
+Demonstrates how to use the google_mlkit plugins.
+
+This example app is not production code, its purpose is to demonstrate some of the functionality of all the plugins found [here](https://github.com/flutter-ml/google_ml_kit_flutter/tree/master). If you find any issue with it fell free to contribute. Pull request are always welcome.
+
 ## Getting Started with Flutter
 
 A few resources to get you started if this is your first Flutter project:
@@ -8,6 +13,4 @@
 
 For help getting started with Flutter, view the
 [online documentation](https://flutter.dev/docs), which offers tutorials,
-samples, guidance on mobile development, and a full API reference.
-=======
->>>>>>> aaf944eb
+samples, guidance on mobile development, and a full API reference.